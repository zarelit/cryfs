<<<<<<< HEAD
# Compiled Object files
*.slo
*.lo
*.o
*.obj

# Precompiled Headers
*.gch
*.pch

# Compiled Dynamic libraries
*.so
*.dylib
*.dll

# Fortran module files
*.mod

# Compiled Static libraries
*.lai
*.la
*.a
*.lib

# Executables
*.exe
*.out
*.app

# Biicode directory
bii
bin

umltest.inner.sh
umltest.status
=======
/build
/cmake
/.idea
>>>>>>> 31672e08
<|MERGE_RESOLUTION|>--- conflicted
+++ resolved
@@ -1,41 +1,5 @@
-<<<<<<< HEAD
-# Compiled Object files
-*.slo
-*.lo
-*.o
-*.obj
-
-# Precompiled Headers
-*.gch
-*.pch
-
-# Compiled Dynamic libraries
-*.so
-*.dylib
-*.dll
-
-# Fortran module files
-*.mod
-
-# Compiled Static libraries
-*.lai
-*.la
-*.a
-*.lib
-
-# Executables
-*.exe
-*.out
-*.app
-
-# Biicode directory
-bii
-bin
-
 umltest.inner.sh
 umltest.status
-=======
 /build
 /cmake
-/.idea
->>>>>>> 31672e08
+/.idea