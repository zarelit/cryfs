#!/bin/bash

set -ev

# If using gcc on mac, actually use it ("gcc" just links to clang, but "gcc-4.8" is gcc, https://github.com/travis-ci/travis-ci/issues/2423)
# Note: This must be here and not in install.sh, because environment variables can't be passed between scripts.
if [ "${CXX}" == "g++" ]; then
  echo Switch to actual g++ and not just the AppleClang symlink
  export CXX="g++-7" CC="gcc-7"
else
  echo Do not switch to actual g++ because we are not g++
fi

# Setup ccache
export PATH="/usr/local/opt/ccache/libexec:$PATH"
export CCACHE_COMPILERCHECK=content
export CCACHE_COMPRESS=1
export CCACHE_SLOPPINESS=include_file_mtime
ccache --max-size=512M
ccache --show-stats

# Detect number of CPU cores
export NUMCORES=`sysctl -n hw.ncpu`
echo Using $NUMCORES cores

echo Using CXX compiler $CXX and C compiler $CC

# Setup target directory
mkdir cmake
cd cmake
cmake --version

# Build
echo Build target: ${BUILD_TARGET}
cmake .. -DBUILD_TESTING=on -DCMAKE_BUILD_TYPE=${BUILD_TARGET}
make -j$NUMCORES

ccache --show-stats

# Test
./test/gitversion/gitversion-test
./test/cpp-utils/cpp-utils-test
./test/parallelaccessstore/parallelaccessstore-test
./test/blockstore/blockstore-test
./test/blobstore/blobstore-test
./test/cryfs/lib_link_test/cryfs-lib-link-test
./test/cryfs/impl/cryfs-impl-test

<<<<<<< HEAD
# TODO Also run on osx once fixed
if [ "${TRAVIS_OS_NAME}" == "linux" ]; then
  ./test/fspp/fspp-test
  ./test/cryfs-cli/cryfs-cli-test

  # TODO Check if these maybe already work on osx
  ./test/cryfs/lib_usage_test/cryfs-lib-usage-test
  ./test/cryfs/lib_usage_test_cpp/cryfs-lib-usage-test-cpp
fi
=======
# TODO Also run once fixed
# ./test/fspp/fspp-test
# ./test/cryfs-cli/cryfs-cli-test
>>>>>>> 88a87d30
<|MERGE_RESOLUTION|>--- conflicted
+++ resolved
@@ -46,18 +46,10 @@
 ./test/cryfs/lib_link_test/cryfs-lib-link-test
 ./test/cryfs/impl/cryfs-impl-test
 
-<<<<<<< HEAD
-# TODO Also run on osx once fixed
-if [ "${TRAVIS_OS_NAME}" == "linux" ]; then
-  ./test/fspp/fspp-test
-  ./test/cryfs-cli/cryfs-cli-test
-
-  # TODO Check if these maybe already work on osx
-  ./test/cryfs/lib_usage_test/cryfs-lib-usage-test
-  ./test/cryfs/lib_usage_test_cpp/cryfs-lib-usage-test-cpp
-fi
-=======
 # TODO Also run once fixed
 # ./test/fspp/fspp-test
 # ./test/cryfs-cli/cryfs-cli-test
->>>>>>> 88a87d30
+
+# TODO Check if these maybe already work on osx
+#./test/cryfs/lib_usage_test/cryfs-lib-usage-test
+#./test/cryfs/lib_usage_test_cpp/cryfs-lib-usage-test-cpp