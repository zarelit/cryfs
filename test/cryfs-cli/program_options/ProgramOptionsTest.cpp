--- conflicted
+++ resolved
@@ -22,183 +22,118 @@
 class ProgramOptionsTest: public ProgramOptionsTestBase {};
 
 TEST_F(ProgramOptionsTest, BaseDir) {
-<<<<<<< HEAD
-    ProgramOptions testobj("/home/user/mydir", "", none, false, none, none, none, none, false, none, {"./myExecutable"});
-=======
-    ProgramOptions testobj("/home/user/mydir", "", none, false, false, none, none, none, none, {"./myExecutable"});
->>>>>>> 5fc0b7ca
+    ProgramOptions testobj("/home/user/mydir", "", none, false, false, none, none, none, none, false, none, {"./myExecutable"});
     EXPECT_EQ("/home/user/mydir", testobj.baseDir());
 }
 
 TEST_F(ProgramOptionsTest, MountDir) {
-<<<<<<< HEAD
-    ProgramOptions testobj("", "/home/user/mydir", none, false, none, none, none, none, false, none, {"./myExecutable"});
-=======
-    ProgramOptions testobj("", "/home/user/mydir", none, false, false, none, none, none, none, {"./myExecutable"});
->>>>>>> 5fc0b7ca
+    ProgramOptions testobj("", "/home/user/mydir", none, false, false, none, none, none, none, false, none, {"./myExecutable"});
     EXPECT_EQ("/home/user/mydir", testobj.mountDir());
 }
 
 TEST_F(ProgramOptionsTest, ConfigfileNone) {
-<<<<<<< HEAD
-    ProgramOptions testobj("", "", none, true, none, none, none, none, false, none, {"./myExecutable"});
-=======
-    ProgramOptions testobj("", "", none, true, false, none, none, none, none, {"./myExecutable"});
->>>>>>> 5fc0b7ca
+    ProgramOptions testobj("", "", none, true, false, none, none, none, none, false, none, {"./myExecutable"});
     EXPECT_EQ(none, testobj.configFile());
 }
 
 TEST_F(ProgramOptionsTest, ConfigfileSome) {
-<<<<<<< HEAD
-    ProgramOptions testobj("", "", bf::path("/home/user/configfile"), true, none, none, none, none, false, none, {"./myExecutable"});
-=======
-    ProgramOptions testobj("", "", bf::path("/home/user/configfile"), true, false, none, none, none, none, {"./myExecutable"});
->>>>>>> 5fc0b7ca
+    ProgramOptions testobj("", "", bf::path("/home/user/configfile"), true, false, none, none, none, none, false, none, {"./myExecutable"});
     EXPECT_EQ("/home/user/configfile", testobj.configFile().get());
 }
 
 TEST_F(ProgramOptionsTest, ForegroundFalse) {
-<<<<<<< HEAD
-    ProgramOptions testobj("", "", none, false, none, none, none, none, false, none, {"./myExecutable"});
-=======
-    ProgramOptions testobj("", "", none, false, false, none, none, none, none, {"./myExecutable"});
->>>>>>> 5fc0b7ca
+    ProgramOptions testobj("", "", none, false, false, none, none, none, none, false, none, {"./myExecutable"});
     EXPECT_FALSE(testobj.foreground());
 }
 
 TEST_F(ProgramOptionsTest, ForegroundTrue) {
-<<<<<<< HEAD
-    ProgramOptions testobj("", "", none, true, none, none, none, none, false, none, {"./myExecutable"});
-=======
-    ProgramOptions testobj("", "", none, true, false, none, none, none, none, {"./myExecutable"});
->>>>>>> 5fc0b7ca
+    ProgramOptions testobj("", "", none, true, false, none, none, none, none, false, none, {"./myExecutable"});
     EXPECT_TRUE(testobj.foreground());
 }
 
 TEST_F(ProgramOptionsTest, AllowFilesystemUpgradeFalse) {
-    ProgramOptions testobj("", "", none, false, false, none, none, none, none, {"./myExecutable"});
+    ProgramOptions testobj("", "", none, false, false, none, none, none, none, false, none, {"./myExecutable"});
     EXPECT_FALSE(testobj.allowFilesystemUpgrade());
 }
 
 TEST_F(ProgramOptionsTest, AllowFilesystemUpgradeTrue) {
-    ProgramOptions testobj("", "", none, false, true, none, none, none, none, {"./myExecutable"});
+  ProgramOptions testobj("", "", none, false, true, none, none, none, none, false, none, {"./myExecutable"});
     EXPECT_TRUE(testobj.allowFilesystemUpgrade());
 }
 
 TEST_F(ProgramOptionsTest, LogfileNone) {
-<<<<<<< HEAD
-    ProgramOptions testobj("", "", none, true, none, none, none, none, false, none, {"./myExecutable"});
-=======
-    ProgramOptions testobj("", "", none, true, false, none, none, none, none, {"./myExecutable"});
->>>>>>> 5fc0b7ca
+    ProgramOptions testobj("", "", none, true, false, none, none, none, none, false, none, {"./myExecutable"});
     EXPECT_EQ(none, testobj.logFile());
 }
 
 TEST_F(ProgramOptionsTest, LogfileSome) {
-<<<<<<< HEAD
-    ProgramOptions testobj("", "", none, true, none, bf::path("logfile"), none, none, false, none, {"./myExecutable"});
-=======
-    ProgramOptions testobj("", "", none, true, false, none, bf::path("logfile"), none, none, {"./myExecutable"});
->>>>>>> 5fc0b7ca
+    ProgramOptions testobj("", "", none, true, false, none, bf::path("logfile"), none, none, false, none, {"./myExecutable"});
     EXPECT_EQ("logfile", testobj.logFile().get());
 }
 
 TEST_F(ProgramOptionsTest, UnmountAfterIdleMinutesNone) {
-<<<<<<< HEAD
-ProgramOptions testobj("", "", none, true, none, none, none, none, false, none, {"./myExecutable"});
-=======
-ProgramOptions testobj("", "", none, true, false, none, none, none, none, {"./myExecutable"});
->>>>>>> 5fc0b7ca
-EXPECT_EQ(none, testobj.unmountAfterIdleMinutes());
+    ProgramOptions testobj("", "", none, true, false, none, none, none, none, false, none, {"./myExecutable"});
+    EXPECT_EQ(none, testobj.unmountAfterIdleMinutes());
 }
 
 TEST_F(ProgramOptionsTest, UnmountAfterIdleMinutesSome) {
-<<<<<<< HEAD
-    ProgramOptions testobj("", "", none, true, 10, none, none, none, false, none, {"./myExecutable"});
-=======
-    ProgramOptions testobj("", "", none, true, false, 10, none, none, none, {"./myExecutable"});
->>>>>>> 5fc0b7ca
+    ProgramOptions testobj("", "", none, true, false, 10, none, none, none, false, none, {"./myExecutable"});
     EXPECT_EQ(10, testobj.unmountAfterIdleMinutes().get());
 }
 
 TEST_F(ProgramOptionsTest, CipherNone) {
-<<<<<<< HEAD
-    ProgramOptions testobj("", "", none, true, none, none, none, none, false, none, {"./myExecutable"});
-=======
-    ProgramOptions testobj("", "", none, true, false, none, none, none, none, {"./myExecutable"});
->>>>>>> 5fc0b7ca
+    ProgramOptions testobj("", "", none, true, false, none, none, none, none, false, none, {"./myExecutable"});
     EXPECT_EQ(none, testobj.cipher());
 }
 
 TEST_F(ProgramOptionsTest, CipherSome) {
-<<<<<<< HEAD
-    ProgramOptions testobj("", "", none, true, none, none, string("aes-256-gcm"), none, false, none, {"./myExecutable"});
-=======
-    ProgramOptions testobj("", "", none, true, false, none, none, string("aes-256-gcm"), none, {"./myExecutable"});
->>>>>>> 5fc0b7ca
+    ProgramOptions testobj("", "", none, true, false, none, none, string("aes-256-gcm"), none, false, none, {"./myExecutable"});
     EXPECT_EQ("aes-256-gcm", testobj.cipher().get());
 }
 
 TEST_F(ProgramOptionsTest, BlocksizeBytesNone) {
-<<<<<<< HEAD
-    ProgramOptions testobj("", "", none, true, none, none, none, none, false, none, {"./myExecutable"});
+    ProgramOptions testobj("", "", none, true, false, none, none, none, none, false, none, {"./myExecutable"});
     EXPECT_EQ(none, testobj.blocksizeBytes());
 }
 
 TEST_F(ProgramOptionsTest, BlocksizeBytesSome) {
-    ProgramOptions testobj("", "", none, true, none, none, none, 10*1024, false, none, {"./myExecutable"});
-=======
-    ProgramOptions testobj("", "", none, true, false, none, none, none, none, {"./myExecutable"});
-    EXPECT_EQ(none, testobj.blocksizeBytes());
-}
-
-TEST_F(ProgramOptionsTest, BlocksizeSome) {
-    ProgramOptions testobj("", "", none, true, false, none, none, none, 10*1024, {"./myExecutable"});
->>>>>>> 5fc0b7ca
+    ProgramOptions testobj("", "", none, true, false, none, none, none, 10*1024, false, none, {"./myExecutable"});
     EXPECT_EQ(10*1024u, testobj.blocksizeBytes().get());
 }
 
 TEST_F(ProgramOptionsTest, MissingBlockIsIntegrityViolationTrue) {
-    ProgramOptions testobj("", "", none, true, none, none, none, none, false, true, {"./myExecutable"});
+    ProgramOptions testobj("", "", none, true, false, none, none, none, none, false, true, {"./myExecutable"});
     EXPECT_TRUE(testobj.missingBlockIsIntegrityViolation().value());
 }
 
 TEST_F(ProgramOptionsTest, MissingBlockIsIntegrityViolationFalse) {
-    ProgramOptions testobj("", "", none, true, none, none, none, none, false, false, {"./myExecutable"});
+    ProgramOptions testobj("", "", none, true, false, none, none, none, none, false, false, {"./myExecutable"});
     EXPECT_FALSE(testobj.missingBlockIsIntegrityViolation().value());
 }
 
 TEST_F(ProgramOptionsTest, MissingBlockIsIntegrityViolationNone) {
-    ProgramOptions testobj("", "", none, true, none, none, none, none, false, none, {"./myExecutable"});
+    ProgramOptions testobj("", "", none, true, false, none, none, none, none, false, none, {"./myExecutable"});
     EXPECT_EQ(none, testobj.missingBlockIsIntegrityViolation());
 }
 
 TEST_F(ProgramOptionsTest, NoIntegrityChecksFalse) {
-    ProgramOptions testobj("", "", none, true, none, none, none, none, false, none, {"./myExecutable"});
+    ProgramOptions testobj("", "", none, true, false, none, none, none, none, false, none, {"./myExecutable"});
     EXPECT_FALSE(testobj.noIntegrityChecks());
 }
 
 TEST_F(ProgramOptionsTest, NoIntegrityChecksTrue) {
-    ProgramOptions testobj("", "", none, true, none, none, none, none, true, none, {"./myExecutable"});
+    ProgramOptions testobj("", "", none, true, false, none, none, none, none, true, none, {"./myExecutable"});
     EXPECT_TRUE(testobj.noIntegrityChecks());
 }
 
 TEST_F(ProgramOptionsTest, EmptyFuseOptions) {
-<<<<<<< HEAD
-    ProgramOptions testobj("/rootDir", "/home/user/mydir", none, false, none, none, none, none, false, none, {});
-=======
-    ProgramOptions testobj("/rootDir", "/home/user/mydir", none, false, false, none, none, none, none, {});
->>>>>>> 5fc0b7ca
+    ProgramOptions testobj("/rootDir", "/home/user/mydir", none, false, false, none, none, none, none, false, none, {});
     //Fuse should have the mount dir as first parameter
     EXPECT_VECTOR_EQ({}, testobj.fuseOptions());
 }
 
 TEST_F(ProgramOptionsTest, SomeFuseOptions) {
-<<<<<<< HEAD
-    ProgramOptions testobj("/rootDir", "/home/user/mydir", none, false, none, none, none, none, false, none, {"-f", "--longoption"});
-=======
-    ProgramOptions testobj("/rootDir", "/home/user/mydir", none, false, false, none, none, none, none, {"-f", "--longoption"});
->>>>>>> 5fc0b7ca
+    ProgramOptions testobj("/rootDir", "/home/user/mydir", none, false, false, none, none, none, none, false, none, {"-f", "--longoption"});
     //Fuse should have the mount dir as first parameter
     EXPECT_VECTOR_EQ({"-f", "--longoption"}, testobj.fuseOptions());
 }
