--- conflicted
+++ resolved
@@ -40,23 +40,14 @@
   // The first write request is from the beginning of the file and works, but the later ones fail.
   // We store the number of bytes the first call could successfully write and check later that our
   // write syscall returns exactly this number of bytes
-<<<<<<< HEAD
   fspp::num_bytes_t successfullyWrittenBytes = fspp::num_bytes_t(-1);
-  EXPECT_CALL(fsimpl, write(0, _, _, Eq(fspp::num_bytes_t(0))))
-=======
-  size_t successfullyWrittenBytes = -1;
-  EXPECT_CALL(*fsimpl, write(0, _, _, Eq(0)))
->>>>>>> 4b72a88e
+  EXPECT_CALL(*fsimpl, write(0, _, _, Eq(fspp::num_bytes_t(0))))
     .Times(1)
     .WillOnce(Invoke([&successfullyWrittenBytes](int, const void*, fspp::num_bytes_t count, fspp::num_bytes_t) {
       // Store the number of successfully written bytes
       successfullyWrittenBytes = count;
     }));
-<<<<<<< HEAD
-  EXPECT_CALL(fsimpl, write(0, _, _, Ne(fspp::num_bytes_t(0))))
-=======
-  EXPECT_CALL(*fsimpl, write(0, _, _, Ne(0)))
->>>>>>> 4b72a88e
+  EXPECT_CALL(*fsimpl, write(0, _, _, Ne(fspp::num_bytes_t(0))))
     .WillRepeatedly(Throw(FuseErrnoException(GetParam())));
 
   char *buf = new char[WRITECOUNT.value()];
