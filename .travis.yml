--- conflicted
+++ resolved
@@ -49,15 +49,11 @@
 - ./test/blockstore/blockstore-test
 - ./test/blobstore/blobstore-test
 # TODO Also run on osx once fixed
-<<<<<<< HEAD
-- if [ "${TRAVIS_OS_NAME}" == "linux"]; then ./test/cryfs/impl/cryfs-impl-test ; fi
-- if [ "${TRAVIS_OS_NAME}" == "linux"]; then ./test/cryfs/lib_usage_test/cryfs-lib-usage-test ; fi
-- if [ "${TRAVIS_OS_NAME}" == "linux"]; then ./test/cryfs/lib_link_test/cryfs-lib-link-test ; fi
-- if [ "${TRAVIS_OS_NAME}" == "linux"]; then ./test/cryfs/lib_usage_test_cpp/cryfs-lib-usage-test-cpp ; fi
-- if [ "${TRAVIS_OS_NAME}" == "linux"]; then ./test/cryfs/cryfs-cli-test ; fi
-=======
+- if [ "${TRAVIS_OS_NAME}" == "linux"]; then ./test/cryfs/impl/cryfs-impl-test || exit 1; fi
+- if [ "${TRAVIS_OS_NAME}" == "linux"]; then ./test/cryfs/lib_usage_test/cryfs-lib-usage-test || exit 1; fi
+- if [ "${TRAVIS_OS_NAME}" == "linux"]; then ./test/cryfs/lib_link_test/cryfs-lib-link-test || exit 1; fi
+- if [ "${TRAVIS_OS_NAME}" == "linux"]; then ./test/cryfs/lib_usage_test_cpp/cryfs-lib-usage-test-cpp || exit 1; fi
 - if [ "${TRAVIS_OS_NAME}" == "linux" ]; then ./test/cryfs/cryfs-test || exit 1; fi
 - if [ "${TRAVIS_OS_NAME}" == "linux" ]; then ./test/cryfs-cli/cryfs-cli-test || exit 1; fi
->>>>>>> 9864a955
 after_script:
 - rm run_with_fuse.sh