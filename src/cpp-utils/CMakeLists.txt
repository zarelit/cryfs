project (cpp-utils)

set(SOURCES
        crypto/symmetric/ciphers.cpp
        crypto/symmetric/testutils/FakeAuthenticatedCipher.cpp
        crypto/kdf/Scrypt.cpp
        crypto/kdf/SCryptParameters.cpp
        crypto/kdf/PasswordBasedKDF.cpp
        crypto/RandomPadding.cpp
<<<<<<< HEAD
        crypto/symmetric/EncryptionKey.cpp
        crypto/hash/Hash.cpp
        process/daemonize.cpp
=======
        process/pipe/PipeBuilder.cpp
        process/pipe/PipeDescriptor.cpp
        process/pipe/PipeNotReadableError.cpp
        process/pipe/PipeReader.cpp
        process/pipe/PipeStreamEndpoint.cpp
        process/pipe/PipeWriter.cpp
        process/daemon/daemonize.cpp
        process/daemon/Messages.cpp
        process/daemon/PipeFromChild.cpp
        process/daemon/PipeToParent.cpp
>>>>>>> 4b72a88e
        process/subprocess.cpp
        tempfile/TempFile.cpp
        tempfile/TempDir.cpp
        network/HttpClient.cpp
        network/CurlHttpClient.cpp
		network/WinHttpClient.cpp
        network/FakeHttpClient.cpp
        io/Console.cpp
        io/DontEchoStdinToStdoutRAII.cpp
        io/IOStreamConsole.cpp
        io/NoninteractiveConsole.cpp
        io/pipestream.cpp
        thread/LoopThread.cpp
        thread/ThreadSystem.cpp
        random/Random.cpp
        random/RandomGeneratorThread.cpp
        random/OSRandomGenerator.cpp
        random/PseudoRandomPool.cpp
        random/RandomDataBuffer.cpp
        random/RandomGenerator.cpp
        lock/LockPool.cpp
        data/SerializationHelper.cpp
        data/Serializer.cpp
        data/Deserializer.cpp
        data/DataFixture.cpp
        data/DataUtils.cpp
        data/Data.cpp
        assert/assert.h
        assert/backtrace_nonwindows.cpp
        assert/backtrace_windows.cpp
        assert/AssertFailed.cpp
        system/get_total_memory.cpp
        system/homedir.cpp
        system/memory_nonwindows.cpp
        system/memory_windows.cpp
        system/time.cpp
		system/diskspace.cpp
		system/filetime_nonwindows.cpp
		system/filetime_windows.cpp
		system/env.cpp
        value_type/ValueType.cpp
)

add_library(${PROJECT_NAME} STATIC ${SOURCES})


if(NOT MSVC)
  find_package(Backtrace REQUIRED)
  target_include_directories(${PROJECT_NAME} PUBLIC ${Backtrace_INCLUDE_DIRS})
  target_link_libraries(${PROJECT_NAME} PUBLIC ${Backtrace_LIBRARIES})
else()
  target_link_libraries(${PROJECT_NAME} PUBLIC DbgHelp)
endif()

if (NOT MSVC)
  find_package(CURL REQUIRED)
  target_include_directories(${PROJECT_NAME} PUBLIC ${CURL_INCLUDE_DIRS})
  target_link_libraries(${PROJECT_NAME} PUBLIC ${CURL_LIBRARIES})
else()
  target_link_libraries(${PROJECT_NAME} PUBLIC WinHttp)
endif()

find_package(Threads REQUIRED)
target_link_libraries(${PROJECT_NAME} PUBLIC ${CMAKE_THREAD_LIBS_INIT})

target_link_libraries(${PROJECT_NAME} PUBLIC ${CMAKE_DL_LIBS})

target_link_libraries(${PROJECT_NAME} PUBLIC spdlog cryptopp)

target_add_boost(${PROJECT_NAME} filesystem system thread)
target_enable_style_warnings(${PROJECT_NAME})
target_activate_cpp14(${PROJECT_NAME})

# Needed so it can be linked in to the shared cryfs library
set_target_properties(${PROJECT_NAME} PROPERTIES POSITION_INDEPENDENT_CODE on)<|MERGE_RESOLUTION|>--- conflicted
+++ resolved
@@ -7,11 +7,8 @@
         crypto/kdf/SCryptParameters.cpp
         crypto/kdf/PasswordBasedKDF.cpp
         crypto/RandomPadding.cpp
-<<<<<<< HEAD
         crypto/symmetric/EncryptionKey.cpp
         crypto/hash/Hash.cpp
-        process/daemonize.cpp
-=======
         process/pipe/PipeBuilder.cpp
         process/pipe/PipeDescriptor.cpp
         process/pipe/PipeNotReadableError.cpp
@@ -22,7 +19,6 @@
         process/daemon/Messages.cpp
         process/daemon/PipeFromChild.cpp
         process/daemon/PipeToParent.cpp
->>>>>>> 4b72a88e
         process/subprocess.cpp
         tempfile/TempFile.cpp
         tempfile/TempDir.cpp
