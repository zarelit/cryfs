--- conflicted
+++ resolved
@@ -1,12 +1,5 @@
 #include <iostream>
 #include <boost/filesystem.hpp>
-<<<<<<< HEAD
-#include <cryfs/impl/config/CryConfigFile.h>
-#include <cryfs/impl/config/CryPasswordBasedKeyProvider.h>
-=======
-#include <cryfs/config/CryConfigLoader.h>
-#include <cryfs/config/CryPasswordBasedKeyProvider.h>
->>>>>>> 175d7b4f
 #include <blockstore/implementations/ondisk/OnDiskBlockStore2.h>
 #include <blockstore/implementations/integrity/IntegrityBlockStore2.h>
 #include <blockstore/implementations/low2highlevel/LowToHighLevelBlockStore.h>
@@ -15,6 +8,8 @@
 #include <blobstore/implementations/onblocks/datanodestore/DataInnerNode.h>
 #include <blobstore/implementations/onblocks/datanodestore/DataLeafNode.h>
 #include <blobstore/implementations/onblocks/BlobStoreOnBlocks.h>
+#include <cryfs/impl/config/CryConfigLoader.h>
+#include <cryfs/impl/config/CryPasswordBasedKeyProvider.h>
 #include <cryfs/impl/filesystem/fsblobstore/FsBlobStore.h>
 #include <cryfs/impl/filesystem/fsblobstore/DirBlob.h>
 #include <cryfs/impl/filesystem/CryDevice.h>
@@ -85,8 +80,8 @@
 
 unique_ref<BlockStore> makeBlockStore(const path& basedir, const CryConfigLoader::ConfigLoadResult& config, LocalStateDir& localStateDir) {
     auto onDiskBlockStore = make_unique_ref<OnDiskBlockStore2>(basedir);
-    auto encryptedBlockStore = CryCiphers::find(config.configFile.config()->Cipher()).createEncryptedBlockstore(std::move(onDiskBlockStore), config.configFile.config()->EncryptionKey());
-    auto statePath = localStateDir.forFilesystemId(config.configFile.config()->FilesystemId());
+    auto encryptedBlockStore = CryCiphers::find(config.configFile->config()->Cipher()).createEncryptedBlockstore(std::move(onDiskBlockStore), config.configFile->config()->EncryptionKey());
+    auto statePath = localStateDir.forFilesystemId(config.configFile->config()->FilesystemId());
     auto integrityFilePath = statePath / "integritydata";
     auto integrityBlockStore = make_unique_ref<IntegrityBlockStore2>(std::move(encryptedBlockStore), integrityFilePath, config.myClientId, false, true);
     return make_unique_ref<LowToHighLevelBlockStore>(std::move(integrityBlockStore));
@@ -94,11 +89,11 @@
 
 std::vector<BlockId> _getKnownBlobIds(const path& basedir, const CryConfigLoader::ConfigLoadResult& config, LocalStateDir& localStateDir) {
     auto blockStore = makeBlockStore(basedir, config, localStateDir);
-    auto fsBlobStore = make_unique_ref<FsBlobStore>(make_unique_ref<BlobStoreOnBlocks>(std::move(blockStore), config.configFile.config()->BlocksizeBytes()));
+    auto fsBlobStore = make_unique_ref<FsBlobStore>(make_unique_ref<BlobStoreOnBlocks>(std::move(blockStore), config.configFile->config()->BlocksizeBytes()));
 
     std::vector<BlockId> result;
     cout << "Listing all file system entities (i.e. blobs)..." << flush;
-    auto rootId = BlockId::FromString(config.configFile.config()->RootBlob());
+    auto rootId = BlockId::FromString(config.configFile->config()->RootBlob());
     _forEachBlob(fsBlobStore.get(), rootId, [&result] (const BlockId& blockId) {
         result.push_back(blockId);
     });
@@ -110,7 +105,7 @@
     auto knownBlobIds = _getKnownBlobIds(basedir, config, localStateDir);
 
     auto blockStore = makeBlockStore(basedir, config, localStateDir);
-    auto nodeStore = make_unique_ref<DataNodeStore>(std::move(blockStore), config.configFile.config()->BlocksizeBytes());
+    auto nodeStore = make_unique_ref<DataNodeStore>(std::move(blockStore), config.configFile->config()->BlocksizeBytes());
     std::vector<BlockId> result;
     const uint32_t numNodes = nodeStore->numNodes();
     result.reserve(numNodes);
@@ -156,27 +151,15 @@
         askPassword,
         make_unique_ref<SCrypt>(SCrypt::DefaultSettings)
     );
-<<<<<<< HEAD
-    auto config = CryConfigFile::load("/home/heinzi/basedir/cryfs.config", keyProvider.get());
-    if (config.is_left()) {
-        // TODO Show more info about error
-        throw std::runtime_error("Error loading config file.");
-    }
-    set<BlockId> unaccountedBlocks = _getBlockstoreUnaccountedBlocks(*config.right()->config());
 
-    //Remove all blocks that are referenced by a directory entry from unaccountedBlocks
-    set<BlockId> blocksReferencedByDirEntries = _getBlocksReferencedByDirEntries(*config.right()->config());
-    for (const auto &blockId : blocksReferencedByDirEntries) {
-        unaccountedBlocks.erase(blockId);
-=======
     auto config_path = basedir / "cryfs.config";
     LocalStateDir localStateDir(cpputils::system::HomeDirectory::getXDGDataDir() / "cryfs");
     CryConfigLoader config_loader(console, Random::OSRandom(), std::move(keyProvider), localStateDir, boost::none, boost::none, boost::none);
 
     auto config = config_loader.load(config_path, false, true);
     if (config == boost::none) {
-        std::cerr << "Error loading config file" << std::endl;
-        exit(1);
+        // TODO Show more info about error
+        throw std::runtime_error("Error loading config file.");
     }
 
     cout << "Listing all blocks..." << flush;
@@ -187,20 +170,12 @@
     for (const BlockId& blockId : accountedBlocks) {
         auto num_erased = unaccountedBlocks.erase(blockId);
         ASSERT(1 == num_erased, "Blob id referenced by directory entry but didn't found it on disk? This can't happen.");
->>>>>>> 175d7b4f
     }
 
     console->print("Calculate statistics\n");
 
-<<<<<<< HEAD
-    auto onDiskBlockStore = make_unique_ref<OnDiskBlockStore2>("/home/heinzi/basedir");
-    auto encryptedBlockStore = CryCiphers::find(config.right()->config()->Cipher()).createEncryptedBlockstore(std::move(onDiskBlockStore), config.right()->config()->EncryptionKey());
-    auto highLevelBlockStore = make_unique_ref<LowToHighLevelBlockStore>(std::move(encryptedBlockStore));
-    auto nodeStore = make_unique_ref<DataNodeStore>(std::move(highLevelBlockStore), config.right()->config()->BlocksizeBytes());
-=======
     auto blockStore = makeBlockStore(basedir, *config, localStateDir);
-    auto nodeStore = make_unique_ref<DataNodeStore>(std::move(blockStore), config->configFile.config()->BlocksizeBytes());
->>>>>>> 175d7b4f
+    auto nodeStore = make_unique_ref<DataNodeStore>(std::move(blockStore), config->configFile->config()->BlocksizeBytes());
 
     uint32_t numUnaccountedBlocks = unaccountedBlocks.size();
     uint32_t numLeaves = 0;
