--- conflicted
+++ resolved
@@ -46,13 +46,8 @@
                     if (increaseTreeDepth && leaf->numBytes() != _nodeStore->layout().maxBytesPerLeaf()) {
                         leaf->resize(_nodeStore->layout().maxBytesPerLeaf());
                     }
-<<<<<<< HEAD
-                    if (beginIndex == 0 && endIndex == 1) {
+                    if (beginIndex == 0 && endIndex >= 1) {
                         onExistingLeaf(0, true, LeafHandle(_nodeStore, leaf));
-=======
-                    if (beginIndex == 0 && endIndex >= 1) {
-                        onExistingLeaf(0, LeafHandle(_nodeStore, leaf));
->>>>>>> ea349cf7
                     }
                 } else {
                     DataInnerNode *inner = dynamic_cast<DataInnerNode*>(root.get());
