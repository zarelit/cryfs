--- conflicted
+++ resolved
@@ -74,11 +74,7 @@
 namespace cryfs {
 
     Cli::Cli(RandomGenerator &keyGenerator, const SCryptSettings &scryptSettings, shared_ptr<Console> console, shared_ptr<HttpClient> httpClient):
-<<<<<<< HEAD
-            _keyGenerator(keyGenerator), _scryptSettings(scryptSettings), _console(console), _httpClient(httpClient), _noninteractive(false), _idleUnmounter(none), _device(none) {
-=======
-            _keyGenerator(keyGenerator), _scryptSettings(scryptSettings), _console(), _httpClient(httpClient), _noninteractive(false) {
->>>>>>> 4bcad821
+            _keyGenerator(keyGenerator), _scryptSettings(scryptSettings), _console(), _httpClient(httpClient), _noninteractive(false), _idleUnmounter(none), _device(none) {
         _noninteractive = Environment::isNoninteractive();
         if (_noninteractive) {
             _console = make_shared<NoninteractiveConsole>(console);
