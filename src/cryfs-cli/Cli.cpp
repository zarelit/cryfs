#include "Cli.h"

#include <blockstore/implementations/ondisk/OnDiskBlockStore2.h>
#include <cmath>
#include <cstdio>
#include <cstdlib>
#include <cpp-utils/assert/backtrace.h>

#include <fspp/fuse/Fuse.h>
#include <fspp/impl/FilesystemImpl.h>
#include <cpp-utils/process/subprocess.h>
#include <cpp-utils/io/DontEchoStdinToStdoutRAII.h>
#include <cryfs/impl/filesystem/CryDevice.h>
#include <cryfs/impl/config/CryConfigLoader.h>
#include <cryfs/impl/config/CryPasswordBasedKeyProvider.h>
#include "program_options/Parser.h"
#include <boost/filesystem.hpp>

#include <gitversion/gitversion.h>
#include <cryfs/impl/filesystem/CryDir.h>

#include "VersionChecker.h"
#include <gitversion/VersionCompare.h>
#include <cpp-utils/io/NoninteractiveConsole.h>
#include <cryfs/impl/localstate/LocalStateDir.h>
#include <cryfs/impl/localstate/BasedirMetadata.h>
#include "Environment.h"
#include <cryfs/impl/CryfsException.h>

//TODO Many functions accessing the ProgramOptions object. Factor out into class that stores it as a member.
//TODO Factor out class handling askPassword

using namespace cryfs;
namespace bf = boost::filesystem;
using namespace cpputils::logging;

using blockstore::ondisk::OnDiskBlockStore2;
using program_options::ProgramOptions;

using cpputils::make_unique_ref;
using cpputils::NoninteractiveConsole;
using cpputils::TempFile;
using cpputils::RandomGenerator;
using cpputils::unique_ref;
using cpputils::SCrypt;
using cpputils::SCryptSettings;
using cpputils::Console;
using cpputils::HttpClient;
using std::cout;
using std::string;
using std::endl;
using std::shared_ptr;
using std::make_shared;
using std::unique_ptr;
using std::make_unique;
using std::function;
using boost::optional;
using boost::none;
using boost::chrono::minutes;
using boost::chrono::milliseconds;
using cpputils::dynamic_pointer_move;
using gitversion::VersionCompare;

//TODO Delete a large file in parallel possible? Takes a long time right now...
//TODO Improve parallelity.
//TODO Replace ASSERTs with other error handling when it is not a programming error but an environment influence (e.g. a block is missing)
//TODO Can we improve performance by setting compiler parameter -maes for scrypt?

namespace cryfs {

    Cli::Cli(RandomGenerator &keyGenerator, const SCryptSettings &scryptSettings, shared_ptr<Console> console):
            _keyGenerator(keyGenerator), _scryptSettings(scryptSettings), _console(), _noninteractive(false), _idleUnmounter(none), _device(none) {
        _noninteractive = Environment::isNoninteractive();
        if (_noninteractive) {
            _console = make_shared<NoninteractiveConsole>(console);
        } else {
            _console = console;
        }
    }

    void Cli::_showVersion(unique_ref<HttpClient> httpClient) {
        cout << "CryFS Version " << gitversion::VersionString() << endl;
        if (gitversion::IsDevVersion()) {
            cout << "WARNING! This is a development version based on git commit " << gitversion::GitCommitId() <<
            ". Please do not use in production!" << endl;
        } else if (!gitversion::IsStableVersion()) {
            cout << "WARNING! This is an experimental version. Please backup your data frequently!" << endl;
        }
#ifndef NDEBUG
        cout << "WARNING! This is a debug build. Performance might be slow." << endl;
#endif
#ifndef CRYFS_NO_UPDATE_CHECKS
        if (Environment::noUpdateCheck()) {
            cout << "Automatic checking for security vulnerabilities and updates is disabled." << endl;
        } else if (Environment::isNoninteractive()) {
            cout << "Automatic checking for security vulnerabilities and updates is disabled in noninteractive mode." << endl;
        } else {
            _checkForUpdates(std::move(httpClient));
        }
#else
# warning Update checks are disabled. The resulting executable will not go online to check for newer versions or known security vulnerabilities.
#endif
        cout << endl;
    }

    void Cli::_checkForUpdates(unique_ref<HttpClient> httpClient) {
        VersionChecker versionChecker(httpClient.get());
        optional<string> newestVersion = versionChecker.newestVersion();
        if (newestVersion == none) {
            cout << "Could not check for updates." << endl;
        } else if (VersionCompare::isOlderThan(gitversion::VersionString(), *newestVersion)) {
            cout << "CryFS " << *newestVersion << " is released. Please update." << endl;
        }
        optional<string> securityWarning = versionChecker.securityWarningFor(gitversion::VersionString());
        if (securityWarning != none) {
            cout << *securityWarning << endl;
        }
    }

    bool Cli::_checkPassword(const string &password) {
        if (password == "") {
            std::cerr << "Empty password not allowed. Please try again." << std::endl;
            return false;
        }
        return true;
    }

    function<string()> Cli::_askPasswordForExistingFilesystem(std::shared_ptr<cpputils::Console> console) {
        return [console] () {
            string password = console->askPassword("Password: ");
            while (!_checkPassword(password)) {
                password = console->askPassword("Password: ");
            }
            return password;
        };
    };

    function<string()> Cli::_askPasswordForNewFilesystem(std::shared_ptr<cpputils::Console> console) {
        //TODO Ask confirmation if using insecure password (<8 characters)
        return [console] () {
            string password;
            bool again = false;
            do {
                password = console->askPassword("Password: ");
                if (!_checkPassword(password)) {
                    again = true;
                    continue;
                }
                if (!_confirmPassword(console.get(), password)) {
                    again = true;
                    continue;
                }
                again = false;
            } while (again);
            return password;
        };
    }

    bool Cli::_confirmPassword(cpputils::Console* console, const string &password) {
        string confirmPassword = console->askPassword("Confirm Password: ");
        if (password != confirmPassword) {
            std::cout << "Passwords don't match" << std::endl;
            return false;
        }
        return true;
    }

    function<string()> Cli::_askPasswordNoninteractive(std::shared_ptr<cpputils::Console> console) {
        //TODO Test
        return [console] () {
            string password = console->askPassword("Password: ");
            if (!_checkPassword(password)) {
                throw CryfsException("Invalid password. Password cannot be empty.", ErrorCode::EmptyPassword);
            }
            return password;
        };
    }

    bf::path Cli::_determineConfigFile(const ProgramOptions &options) {
        auto configFile = options.configFile();
        if (configFile == none) {
            return bf::path(options.baseDir()) / "cryfs.config";
        }
        return *configFile;
    }

    void Cli::_checkConfigIntegrity(const bf::path& basedir, const LocalStateDir& localStateDir, const CryConfigFile& config, bool allowReplacedFilesystem) {
        auto basedirMetadata = BasedirMetadata::load(localStateDir);
        if (!allowReplacedFilesystem && !basedirMetadata.filesystemIdForBasedirIsCorrect(basedir, config.config()->FilesystemId())) {
          if (!_console->askYesNo("The filesystem id in the config file is different to the last time we loaded a filesystem from this basedir. This can be genuine if you replaced the filesystem with a different one. If you didn't do that, it is possible that an attacker did. Do you want to continue loading the file system?", false)) {
            throw CryfsException(
                "The filesystem id in the config file is different to the last time we loaded a filesystem from this basedir.", ErrorCode::FilesystemIdChanged);
          }
        }
        // Update local state (or create it if it didn't exist yet)
        basedirMetadata.updateFilesystemIdForBasedir(basedir, config.config()->FilesystemId());
        basedirMetadata.save();
    }

    CryConfigLoader::ConfigLoadResult Cli::_loadOrCreateConfig(const ProgramOptions &options, const LocalStateDir& localStateDir) {
        auto configFile = _determineConfigFile(options);
        auto config = _loadOrCreateConfigFile(std::move(configFile), localStateDir, options.cipher(), options.blocksizeBytes(), options.allowFilesystemUpgrade(), options.missingBlockIsIntegrityViolation(), options.allowReplacedFilesystem());
        if (config == none) {
          throw CryfsException("Could not load config file. Did you enter the correct password?", ErrorCode::WrongPassword);
        }
        _checkConfigIntegrity(options.baseDir(), localStateDir, *config->configFile, options.allowReplacedFilesystem());
        return std::move(*config);
    }

    optional<CryConfigLoader::ConfigLoadResult> Cli::_loadOrCreateConfigFile(bf::path configFilePath, LocalStateDir localStateDir, const optional<string> &cipher, const optional<uint32_t> &blocksizeBytes, bool allowFilesystemUpgrade, const optional<bool> &missingBlockIsIntegrityViolation, bool allowReplacedFilesystem) {
        // TODO Instead of passing in _askPasswordXXX functions to KeyProvider, only pass in console and move logic to the key provider,
        //      for example by having a separate CryPasswordBasedKeyProvider / CryNoninteractivePasswordBasedKeyProvider.
        auto keyProvider = make_unique_ref<CryPasswordBasedKeyProvider>(
          _console,
          _noninteractive ? Cli::_askPasswordNoninteractive(_console) : Cli::_askPasswordForExistingFilesystem(_console),
          _noninteractive ? Cli::_askPasswordNoninteractive(_console) : Cli::_askPasswordForNewFilesystem(_console),
          make_unique_ref<SCrypt>(_scryptSettings)
        );
        return CryConfigLoader(_console, _keyGenerator, std::move(keyProvider), std::move(localStateDir),
                               cipher, blocksizeBytes, missingBlockIsIntegrityViolation).loadOrCreate(std::move(configFilePath), allowFilesystemUpgrade, allowReplacedFilesystem);
    }

    void Cli::_runFilesystem(const ProgramOptions &options, std::function<void()> onMounted) {
        try {
            LocalStateDir localStateDir(Environment::localStateDir());
            auto blockStore = make_unique_ref<OnDiskBlockStore2>(options.baseDir());
            auto config = _loadOrCreateConfig(options, localStateDir);
<<<<<<< HEAD
            const bool missingBlockIsIntegrityViolation = config.configFile->config()->missingBlockIsIntegrityViolation();
=======
            unique_ptr<fspp::fuse::Fuse> fuse = nullptr;
            bool stoppedBecauseOfIntegrityViolation = false;

            auto onIntegrityViolation = [&fuse, &stoppedBecauseOfIntegrityViolation] () {
              if (fuse.get() != nullptr) {
                LOG(ERR, "Integrity violation detected. Unmounting.");
                stoppedBecauseOfIntegrityViolation = true;
                fuse->stop();
              } else {
                // Usually on an integrity violation, the file system is unmounted.
                // Here, the file system isn't initialized yet, i.e. we failed in the initial steps when
                // setting up _device before running initFilesystem.
                // We can't unmount a not-mounted file system, but we can make sure it doesn't get mounted.
                throw CryfsException("Integrity violation detected. Unmounting.", ErrorCode::IntegrityViolation);
              }
            };
            const bool missingBlockIsIntegrityViolation = config.configFile.config()->missingBlockIsIntegrityViolation();
>>>>>>> fcd239ac
            _device = optional<unique_ref<CryDevice>>(make_unique_ref<CryDevice>(std::move(config.configFile), std::move(blockStore), std::move(localStateDir), config.myClientId,
                                                                                 options.allowIntegrityViolations(), missingBlockIsIntegrityViolation, std::move(onIntegrityViolation)));
            _sanityCheckFilesystem(_device->get());

            auto initFilesystem = [&] (fspp::fuse::Fuse *fs){
                ASSERT(_device != none, "File system not ready to be initialized. Was it already initialized before?");

                //TODO Test auto unmounting after idle timeout
                _idleUnmounter = _createIdleCallback(options.unmountAfterIdleMinutes(), [fs] {fs->stop();});
                if (_idleUnmounter != none) {
                    (*_device)->onFsAction(std::bind(&CallAfterTimeout::resetTimer, _idleUnmounter->get()));
                }

                return make_shared<fspp::FilesystemImpl>(std::move(*_device));
            };

            fuse = make_unique<fspp::fuse::Fuse>(initFilesystem, std::move(onMounted), "cryfs", "cryfs@" + options.baseDir().string());

            _initLogfile(options);

#ifdef __APPLE__
          std::cout << "\nMounting filesystem. To unmount, call:\n$ umount " << options.mountDir() << "\n" << std::endl;
#else
          std::cout << "\nMounting filesystem. To unmount, call:\n$ fusermount -u " << options.mountDir() << "\n"
                    << std::endl;
#endif
<<<<<<< HEAD
            if (options.foreground()) {
                fuse->runInForeground(options.mountDir(), options.fuseOptions());
            } else {
                fuse->runInBackground(options.mountDir(), options.fuseOptions());
            }
=======
          fuse->run(options.mountDir(), options.fuseOptions());

          if (stoppedBecauseOfIntegrityViolation) {
              throw CryfsException("Integrity violation detected. Unmounting.", ErrorCode::IntegrityViolation);
          }
>>>>>>> fcd239ac
        } catch (const CryfsException &e) {
            throw; // CryfsException is only thrown if setup goes wrong. Throw it through so that we get the correct process exit code.
        } catch (const std::exception &e) {
            LOG(ERR, "Crashed: {}", e.what());
        } catch (...) {
            LOG(ERR, "Crashed");
        }
    }

    void Cli::_sanityCheckFilesystem(CryDevice *device) {
        //Try to list contents of base directory
        auto _rootDir = device->Load("/"); // this might throw an exception if the root blob doesn't exist
        if (_rootDir == none) {
            throw CryfsException("Couldn't find root blob", ErrorCode::InvalidFilesystem);
        }
        auto rootDir = dynamic_pointer_move<CryDir>(*_rootDir);
        if (rootDir == none) {
            throw CryfsException("Base directory blob doesn't contain a directory", ErrorCode::InvalidFilesystem);
        }
        (*rootDir)->children(); // Load children
    }

    optional<unique_ref<CallAfterTimeout>> Cli::_createIdleCallback(optional<double> minutes, function<void()> callback) {
        if (minutes == none) {
            return none;
        }
        uint64_t millis = std::llround(60000 * (*minutes));
        return make_unique_ref<CallAfterTimeout>(milliseconds(millis), callback);
    }

    void Cli::_initLogfile(const ProgramOptions &options) {
        spdlog::drop("cryfs");
        //TODO Test that --logfile parameter works. Should be: file if specified, otherwise stderr if foreground, else syslog.
        if (options.logFile() != none) {
            cpputils::logging::setLogger(
                spdlog::create<spdlog::sinks::simple_file_sink<std::mutex>>("cryfs", options.logFile()->string()));
        } else if (options.foreground()) {
            cpputils::logging::setLogger(spdlog::stderr_logger_mt("cryfs"));
        } else {
            cpputils::logging::setLogger(cpputils::logging::system_logger("cryfs"));
        }
    }

    void Cli::_sanityChecks(const ProgramOptions &options) {
        _checkDirAccessible(options.baseDir(), "base directory", ErrorCode::InaccessibleBaseDir);
        _checkDirAccessible(options.mountDir(), "mount directory", ErrorCode::InaccessibleMountDir);
        _checkMountdirDoesntContainBasedir(options);
    }

    void Cli::_checkDirAccessible(const bf::path &dir, const std::string &name, ErrorCode errorCode) {
        if (!bf::exists(dir)) {
            bool create = _console->askYesNo("Could not find " + name + ". Do you want to create it?", false);
            if (create) {
                if (!bf::create_directory(dir)) {
                    throw CryfsException("Error creating "+name, errorCode);
                }
            } else {
                //std::cerr << "Exit code: " << exitCode(errorCode) << std::endl;
                throw CryfsException(name + " not found.", errorCode);
            }
        }
        if (!bf::is_directory(dir)) {
            throw CryfsException(name+" is not a directory.", errorCode);
        }
        auto file = _checkDirWriteable(dir, name, errorCode);
        _checkDirReadable(dir, file, name, errorCode);
    }

    shared_ptr<TempFile> Cli::_checkDirWriteable(const bf::path &dir, const std::string &name, ErrorCode errorCode) {
        auto path = dir / "tempfile";
        try {
            return make_shared<TempFile>(path);
        } catch (const std::runtime_error &e) {
            throw CryfsException("Could not write to "+name+".", errorCode);
        }
    }

    void Cli::_checkDirReadable(const bf::path &dir, shared_ptr<TempFile> tempfile, const std::string &name, ErrorCode errorCode) {
        ASSERT(bf::equivalent(dir, tempfile->path().parent_path()), "This function should be called with a file inside the directory");
        try {
            bool found = false;
            bf::directory_iterator end;
            for (auto iter = bf::directory_iterator(dir); iter != end; ++iter) {
                if (bf::equivalent(*iter, tempfile->path())) {
                    found = true;
                }
            }
            if (!found) {
                //This should not happen. Can only happen if the written temp file got deleted inbetween or maybe was not written at all.
                throw std::runtime_error("Error accessing "+name+".");
            }
        } catch (const boost::filesystem::filesystem_error &e) {
            throw CryfsException("Could not read from "+name+".", errorCode);
        }
    }

    void Cli::_checkMountdirDoesntContainBasedir(const ProgramOptions &options) {
        if (_pathContains(options.mountDir(), options.baseDir())) {
            throw CryfsException("base directory can't be inside the mount directory.", ErrorCode::BaseDirInsideMountDir);
        }
    }

    bool Cli::_pathContains(const bf::path &parent, const bf::path &child) {
        bf::path absParent = bf::canonical(parent);
        bf::path current = bf::canonical(child);
        if (absParent.empty() && current.empty()) {
            return true;
        }
        while(!current.empty()) {
            if (bf::equivalent(current, absParent)) {
                return true;
            }
            current = current.parent_path();
        }
        return false;
    }

    int Cli::main(int argc, const char *argv[], unique_ref<HttpClient> httpClient, std::function<void()> onMounted) {
        cpputils::showBacktraceOnCrash();

        try {
            _showVersion(std::move(httpClient));
            ProgramOptions options = program_options::Parser(argc, argv).parse(CryCiphers::supportedCipherNames());
            _sanityChecks(options);
            _runFilesystem(options, std::move(onMounted));
        } catch (const CryfsException &e) {
            if (e.what() != string()) {
              std::cerr << "Error " << static_cast<int>(e.errorCode()) << ": " << e.what() << std::endl;
            }
            return exitCode(e.errorCode());
        } catch (const std::runtime_error &e) {
            std::cerr << "Error: " << e.what() << std::endl;
            return exitCode(ErrorCode::UnspecifiedError);
        }
        return exitCode(ErrorCode::Success);
    }
}<|MERGE_RESOLUTION|>--- conflicted
+++ resolved
@@ -225,9 +225,6 @@
             LocalStateDir localStateDir(Environment::localStateDir());
             auto blockStore = make_unique_ref<OnDiskBlockStore2>(options.baseDir());
             auto config = _loadOrCreateConfig(options, localStateDir);
-<<<<<<< HEAD
-            const bool missingBlockIsIntegrityViolation = config.configFile->config()->missingBlockIsIntegrityViolation();
-=======
             unique_ptr<fspp::fuse::Fuse> fuse = nullptr;
             bool stoppedBecauseOfIntegrityViolation = false;
 
@@ -244,8 +241,7 @@
                 throw CryfsException("Integrity violation detected. Unmounting.", ErrorCode::IntegrityViolation);
               }
             };
-            const bool missingBlockIsIntegrityViolation = config.configFile.config()->missingBlockIsIntegrityViolation();
->>>>>>> fcd239ac
+            const bool missingBlockIsIntegrityViolation = config.configFile->config()->missingBlockIsIntegrityViolation();
             _device = optional<unique_ref<CryDevice>>(make_unique_ref<CryDevice>(std::move(config.configFile), std::move(blockStore), std::move(localStateDir), config.myClientId,
                                                                                  options.allowIntegrityViolations(), missingBlockIsIntegrityViolation, std::move(onIntegrityViolation)));
             _sanityCheckFilesystem(_device->get());
@@ -272,19 +268,15 @@
           std::cout << "\nMounting filesystem. To unmount, call:\n$ fusermount -u " << options.mountDir() << "\n"
                     << std::endl;
 #endif
-<<<<<<< HEAD
             if (options.foreground()) {
                 fuse->runInForeground(options.mountDir(), options.fuseOptions());
             } else {
                 fuse->runInBackground(options.mountDir(), options.fuseOptions());
             }
-=======
-          fuse->run(options.mountDir(), options.fuseOptions());
-
-          if (stoppedBecauseOfIntegrityViolation) {
+
+            if (stoppedBecauseOfIntegrityViolation) {
               throw CryfsException("Integrity violation detected. Unmounting.", ErrorCode::IntegrityViolation);
-          }
->>>>>>> fcd239ac
+            }
         } catch (const CryfsException &e) {
             throw; // CryfsException is only thrown if setup goes wrong. Throw it through so that we get the correct process exit code.
         } catch (const std::exception &e) {
