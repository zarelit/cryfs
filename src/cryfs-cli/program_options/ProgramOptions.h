#pragma once
#ifndef MESSMER_CRYFS_PROGRAMOPTIONS_PROGRAMOPTIONS_H
#define MESSMER_CRYFS_PROGRAMOPTIONS_PROGRAMOPTIONS_H

#include <vector>
#include <string>
#include <boost/optional.hpp>
#include <cpp-utils/macros.h>
#include <boost/filesystem.hpp>

namespace cryfs {
    namespace program_options {
        class ProgramOptions final {
        public:
<<<<<<< HEAD
            ProgramOptions(boost::filesystem::path baseDir, boost::filesystem::path mountDir,
                           boost::optional<boost::filesystem::path> configFile,
                           bool foreground, boost::optional<double> unmountAfterIdleMinutes,
                           boost::optional<boost::filesystem::path> logFile,
                           boost::optional<std::string> cipher,
                           boost::optional<uint32_t> blocksizeBytes,
                           bool noIntegrityChecks,
                           boost::optional<bool> missingBlockIsIntegrityViolation,
                           std::vector<std::string> fuseOptions);
=======
            ProgramOptions(const boost::filesystem::path &baseDir, const boost::filesystem::path &mountDir,
                           const boost::optional<boost::filesystem::path> &configFile,
                           bool foreground, bool allowFilesystemUpgrade, const boost::optional<double> &unmountAfterIdleMinutes,
                           const boost::optional<boost::filesystem::path> &logFile,
                           const boost::optional<std::string> &cipher,
                           const boost::optional<uint32_t> &blocksizeBytes,
                           const std::vector<std::string> &fuseOptions);
>>>>>>> 5fc0b7ca
            ProgramOptions(ProgramOptions &&rhs) = default;

            const boost::filesystem::path &baseDir() const;
            const boost::filesystem::path &mountDir() const;
            const boost::optional<boost::filesystem::path> &configFile() const;
            bool foreground() const;
            bool allowFilesystemUpgrade() const;
            const boost::optional<std::string> &cipher() const;
            const boost::optional<uint32_t> &blocksizeBytes() const;
            const boost::optional<double> &unmountAfterIdleMinutes() const;
            bool noIntegrityChecks() const;
            const boost::optional<bool> &missingBlockIsIntegrityViolation() const;
            const boost::optional<boost::filesystem::path> &logFile() const;
            const std::vector<std::string> &fuseOptions() const;

        private:
            boost::filesystem::path _baseDir;
            boost::filesystem::path _mountDir;
            boost::optional<boost::filesystem::path> _configFile;
            bool _foreground;
<<<<<<< HEAD
            bool _noIntegrityChecks;
=======
            bool _allowFilesystemUpgrade;
>>>>>>> 5fc0b7ca
            boost::optional<std::string> _cipher;
            boost::optional<uint32_t> _blocksizeBytes;
            boost::optional<double> _unmountAfterIdleMinutes;
            boost::optional<bool> _missingBlockIsIntegrityViolation;
            boost::optional<boost::filesystem::path> _logFile;
            std::vector<std::string> _fuseOptions;

            DISALLOW_COPY_AND_ASSIGN(ProgramOptions);
        };
    }
}

#endif<|MERGE_RESOLUTION|>--- conflicted
+++ resolved
@@ -12,25 +12,15 @@
     namespace program_options {
         class ProgramOptions final {
         public:
-<<<<<<< HEAD
             ProgramOptions(boost::filesystem::path baseDir, boost::filesystem::path mountDir,
                            boost::optional<boost::filesystem::path> configFile,
-                           bool foreground, boost::optional<double> unmountAfterIdleMinutes,
+                           bool foreground, bool allowFilesystemUpgrade, boost::optional<double> unmountAfterIdleMinutes,
                            boost::optional<boost::filesystem::path> logFile,
                            boost::optional<std::string> cipher,
                            boost::optional<uint32_t> blocksizeBytes,
                            bool noIntegrityChecks,
                            boost::optional<bool> missingBlockIsIntegrityViolation,
                            std::vector<std::string> fuseOptions);
-=======
-            ProgramOptions(const boost::filesystem::path &baseDir, const boost::filesystem::path &mountDir,
-                           const boost::optional<boost::filesystem::path> &configFile,
-                           bool foreground, bool allowFilesystemUpgrade, const boost::optional<double> &unmountAfterIdleMinutes,
-                           const boost::optional<boost::filesystem::path> &logFile,
-                           const boost::optional<std::string> &cipher,
-                           const boost::optional<uint32_t> &blocksizeBytes,
-                           const std::vector<std::string> &fuseOptions);
->>>>>>> 5fc0b7ca
             ProgramOptions(ProgramOptions &&rhs) = default;
 
             const boost::filesystem::path &baseDir() const;
@@ -51,11 +41,8 @@
             boost::filesystem::path _mountDir;
             boost::optional<boost::filesystem::path> _configFile;
             bool _foreground;
-<<<<<<< HEAD
+            bool _allowFilesystemUpgrade;
             bool _noIntegrityChecks;
-=======
-            bool _allowFilesystemUpgrade;
->>>>>>> 5fc0b7ca
             boost::optional<std::string> _cipher;
             boost::optional<uint32_t> _blocksizeBytes;
             boost::optional<double> _unmountAfterIdleMinutes;
