--- conflicted
+++ resolved
@@ -62,14 +62,11 @@
   static void _logException(const std::exception &e);
   static void _logUnknownException();
   static char *_create_c_string(const std::string &str);
-<<<<<<< HEAD
   static void _removeAndWarnIfExists(std::vector<std::string> *fuseOptions, const std::string &option);
   void _run(const boost::filesystem::path &mountdir, const std::vector<std::string> &fuseOptions);
-=======
   static bool _has_option(const std::vector<char *> &vec, const std::string &key);
   std::vector<char *> _build_argv(const boost::filesystem::path &mountdir, const std::vector<std::string> &fuseOptions);
   void _add_fuse_option_if_not_exists(std::vector<char *> *argv, const std::string &key, const std::string &value);
->>>>>>> da187e31
 
   Filesystem *_fs;
   boost::filesystem::path _mountdir;
